--- conflicted
+++ resolved
@@ -1,28 +1,17 @@
 import {classNames, filterDOMProps} from '@react-spectrum/utils';
 import {DOMProps} from '@react-types/shared';
-<<<<<<< HEAD
 import {mergeProps} from '@react-aria/utils';
-=======
->>>>>>> b2da7e49
 import React, {ReactNode, RefObject, useRef} from 'react';
 import {StyleProps, useStyleProps} from '@react-spectrum/view';
 import styles from '@adobe/spectrum-css-temp/components/tooltip/vars.css';
 import {useTooltip} from '@react-aria/tooltip';
 
-<<<<<<< HEAD
 interface TooltipProps extends DOMProps {
   children: ReactNode,
   variant?: 'neutral' | 'positive' | 'negative' | 'info',
   placement?: 'right' | 'left' | 'top' | 'bottom',
   isOpen?: boolean,
   role?: 'tooltip'
-=======
-interface TooltipProps extends DOMProps, StyleProps {
-  children: ReactNode,
-  variant?: 'neutral' | 'positive' | 'negative' | 'info',
-  placement?: 'right' | 'left' | 'top' | 'bottom',
-  isOpen?: boolean
->>>>>>> b2da7e49
 }
 
 export const Tooltip = React.forwardRef((props: TooltipProps, ref: RefObject<HTMLDivElement>) => {
@@ -40,12 +29,8 @@
 
   return (
     <div
-<<<<<<< HEAD
       {...mergeProps(filterDOMProps(otherProps), tooltipProps)}
-=======
-      {...filterDOMProps(otherProps)}
       {...styleProps}
->>>>>>> b2da7e49
       className={classNames(
         styles,
         'spectrum-Tooltip',
