/*
 * Copyright 2020 Adobe. All rights reserved.
 * This file is licensed to you under the Apache License, Version 2.0 (the "License");
 * you may not use this file except in compliance with the License. You may obtain a copy
 * of the License at http://www.apache.org/licenses/LICENSE-2.0
 *
 * Unless required by applicable law or agreed to in writing, software distributed under
 * the License is distributed on an "AS IS" BASIS, WITHOUT WARRANTIES OR REPRESENTATIONS
 * OF ANY KIND, either express or implied. See the License for the specific language
 * governing permissions and limitations under the License.
 */

import {action} from '@storybook/addon-actions';
import {Button} from '@react-spectrum/button';
import Info from '@spectrum-icons/workflow/Info';
import React, {useState} from 'react';
import {storiesOf} from '@storybook/react';
import {TextArea} from '../';

storiesOf('TextArea', module)
  .addParameters({providerSwitcher: {status: 'positive'}})
  .add(
    'Default',
    () => render()
  )
  .add(
    'value: Test (controlled)',
    () => render({value: 'Test'})
  )
  .add(
    'defaultValue: Test (uncontrolled)',
    () => render({defaultValue: 'Test'})
  )
  .add(
    'isQuiet: true',
    () => render({isQuiet: true})
  )
  .add(
    'isQuiet, defaultValue',
    () => render({isQuiet: true, defaultValue: 'foo  '.repeat(10)})
  )
  .add(
    'isQuiet, value',
    () => render({isQuiet: true, value: 'foo  '.repeat(10)})
  )
  .add(
    'isDisabled: true',
    () => render({isDisabled: true})
  )
  .add(
    'isDisabled, isQuiet',
    () => render({isDisabled: true, isQuiet: true})
  )
  .add(
    'validationState: invalid',
    () => render({validationState: 'invalid'})
  )
  .add(
    'validationState: valid',
    () => render({validationState: 'valid'})
  )
  .add(
    'isReadOnly: true',
    () => render({isReadOnly: true})
  )
  .add(
    'isReadOnly: true, value: read only value',
    () => render({value: 'Read only value', isReadOnly: true})
  )
  .add(
    'isRequired: true',
    () => render({isRequired: true})
  )
  .add(
    'isRequired: true, necessityIndicator: label',
    () => render({isRequired: true, necessityIndicator: 'label'})
  )
  .add(
    'isRequired: false, necessityIndicator: label',
    () => render({isRequired: false, necessityIndicator: 'label'})
  )
  .add(
    'autoFocus: true',
    () => render({autoFocus: true})
  )
  .add(
    'icon: Info',
    () => render({icon: <Info />})
  )
  .add(
    'icon: Info, isQuiet',
    () => render({icon: <Info />, isQuiet: true})
  )
  .add(
    'icon: Info, isDisabled',
    () => render({icon: <Info />, isDisabled: true})
  )
  .add(
    'icon: Info, isQuiet, isDisabled',
    () => render({icon: <Info />, isQuiet: true, isDisabled: true})
  )
  .add(
    'icon: Info, validationState: invalid, isQuiet',
    () => render({icon: <Info />, validationState: 'invalid', isQuiet: true})
  )
  .add(
    'labelAlign: end',
    () => render({labelAlign: 'end'})
  )
  .add(
    'labelAlign: end, validationState: invalid',
    () => render({labelAlign: 'end', validationState: 'invalid'})
  )
  .add(
    'labelPosition: side',
    () => render({labelPosition: 'side'})
  )
  .add(
    'no visible label',
    () => render({label: null, 'aria-label': 'Street address'})
  )
  .add('custom width',
    () => render({icon: <Info />, validationState: 'invalid', width: '300px'})
  )
  .add('custom width, label side',
    () => render({icon: <Info />, labelPosition: 'side', validationState: 'invalid', width: '300px'})
  )
  .add('custom width, quiet',
    () => render({icon: <Info />, validationState: 'invalid', width: '300px', isQuiet: true})
  )
<<<<<<< HEAD
  .add('custom height, invalid',
    () => render({icon: <Info />, validationState: 'invalid', height: '300px'})
  )
  .add('custom height, invalid, label side',
    () => render({icon: <Info />, validationState: 'invalid', height: '300px', labelPosition: 'side'})
  )
  .add('custom height and width, invalid',
    () => render({icon: <Info />, validationState: 'invalid', height: '300px', width: '300px'})
=======
  .add('controlled interactive',
    () => <ControlledTextArea />
>>>>>>> abd6aaea
  );

function render(props = {}) {
  return (
    <TextArea
      label="Comments"
      placeholder="React"
      onChange={action('change')}
      onFocus={action('focus')}
      onBlur={action('blur')}
      UNSAFE_className="custom_classname"
      {...props} />
  );
}

function ControlledTextArea(props) {
  let [value, setValue] = useState('');
  return (
    <>
      <TextArea label="megatron" value={value} onChange={setValue} {...props} isQuiet />
      <Button variant="primary" onPress={() => setValue('decepticons are evil transformers and should be kicked out of earth')}>Set Text</Button>
    </>
  );
}<|MERGE_RESOLUTION|>--- conflicted
+++ resolved
@@ -119,28 +119,33 @@
     'no visible label',
     () => render({label: null, 'aria-label': 'Street address'})
   )
-  .add('custom width',
+  .add(
+    'custom width',
     () => render({icon: <Info />, validationState: 'invalid', width: '300px'})
   )
-  .add('custom width, label side',
+  .add(
+    'custom width, label side',
     () => render({icon: <Info />, labelPosition: 'side', validationState: 'invalid', width: '300px'})
   )
-  .add('custom width, quiet',
+  .add(
+    'custom width, quiet',
     () => render({icon: <Info />, validationState: 'invalid', width: '300px', isQuiet: true})
   )
-<<<<<<< HEAD
-  .add('custom height, invalid',
+  .add(
+    'custom height, invalid',
     () => render({icon: <Info />, validationState: 'invalid', height: '300px'})
   )
-  .add('custom height, invalid, label side',
+  .add(
+    'custom height, invalid, label side',
     () => render({icon: <Info />, validationState: 'invalid', height: '300px', labelPosition: 'side'})
   )
-  .add('custom height and width, invalid',
+  .add(
+    'custom height and width, invalid',
     () => render({icon: <Info />, validationState: 'invalid', height: '300px', width: '300px'})
-=======
-  .add('controlled interactive',
+  )
+  .add(
+    'controlled interactive',
     () => <ControlledTextArea />
->>>>>>> abd6aaea
   );
 
 function render(props = {}) {
