/*
 * Copyright 2020 Adobe. All rights reserved.
 * This file is licensed to you under the Apache License, Version 2.0 (the "License");
 * you may not use this file except in compliance with the License. You may obtain a copy
 * of the License at http://www.apache.org/licenses/LICENSE-2.0
 *
 * Unless required by applicable law or agreed to in writing, software distributed under
 * the License is distributed on an "AS IS" BASIS, WITHOUT WARRANTIES OR REPRESENTATIONS
 * OF ANY KIND, either express or implied. See the License for the specific language
 * governing permissions and limitations under the License.
 */

import ChevronDownMedium from '@spectrum-icons/ui/ChevronDownMedium';
import {classNames, unwrapDOMRef, useMediaQuery, useStyleProps} from '@react-spectrum/utils';
import {DismissButton, useOverlayPosition} from '@react-aria/overlays';
import {DOMRefValue, FocusableRefValue} from '@react-types/shared';
import {FieldButton} from '@react-spectrum/button';
import {FocusRing, FocusScope} from '@react-aria/focus';
import {Label} from '@react-spectrum/label';
import labelStyles from '@adobe/spectrum-css-temp/components/fieldlabel/vars.css';
import {ListBoxBase, useListBoxLayout} from '@react-spectrum/listbox';
import {Placement} from '@react-types/overlays';
import {Popover, Tray} from '@react-spectrum/overlays';
import React, {ReactElement, RefObject, useRef, useState} from 'react';
import {SpectrumComboBoxProps} from '@react-types/combobox';
import styles from '@adobe/spectrum-css-temp/components/inputgroup/vars.css';
import {TextFieldBase} from '@react-spectrum/textfield';
import {TextFieldRef} from '@react-types/textfield';
import {useCollator} from '@react-aria/i18n';
import {useComboBox} from '@react-aria/combobox';
import {useComboBoxState} from '@react-stately/combobox';
import {useHover} from '@react-aria/interactions';
<<<<<<< HEAD
import {useId} from '@react-aria/utils';
=======
>>>>>>> a2149020
import {useLayoutEffect} from '@react-aria/utils';
import {useProvider, useProviderProps} from '@react-spectrum/provider';

function ComboBox<T extends object>(props: SpectrumComboBoxProps<T>, ref: RefObject<TextFieldRef>) {
  props = useProviderProps(props);

  let {
    isQuiet,
    isDisabled,
    isReadOnly,
    label,
    labelPosition = 'top',
    labelAlign,
    isRequired,
    necessityIndicator,
    validationState,
    completionMode = 'suggest',
    menuTrigger = 'input',
    autoFocus,
    shouldFlip = true,
    direction = 'bottom'
  } = props;

<<<<<<< HEAD
  let isMobile = useMediaQuery('(max-width: 700px)');
=======
>>>>>>> a2149020
  let {hoverProps, isHovered} = useHover(props);
  let {styleProps} = useStyleProps(props);
  let popoverRef = useRef<DOMRefValue<HTMLDivElement>>();
  let triggerRef = useRef<FocusableRefValue<HTMLElement>>();
  let listboxRef = useRef();
  let trayInputRef = useRef();
  let inputRef = useRef<HTMLInputElement & HTMLTextAreaElement>();
  let collator = useCollator({sensitivity: 'base'});
  let state = useComboBoxState({...props, collator, isMobile});
  let layout = useListBoxLayout(state);

  let {triggerProps, inputProps, listBoxProps, labelProps} = useComboBox(
    {
      ...props,
      completionMode,
      layout,
      triggerRef: unwrapDOMRef(triggerRef),
      popoverRef: unwrapDOMRef(popoverRef),
      inputRef: inputRef,
      menuTrigger,
      isMobile
    },
    state
  );

  let {overlayProps, placement} = useOverlayPosition({
    targetRef: unwrapDOMRef(triggerRef),
    overlayRef: unwrapDOMRef(popoverRef),
    scrollRef: listboxRef,
    placement: `${direction} end` as Placement,
    shouldFlip: shouldFlip,
    isOpen: state.isOpen
  });

  let comboBoxAutoFocus;
  // Focus first/last item on menu open if focusStategy is set (done by up/down arrows)
  if (state.focusStrategy) {
    comboBoxAutoFocus = state.focusStrategy;
  }

  let listbox = (
    <FocusScope>
      <DismissButton onDismiss={() => state.close()} />
      {isMobile &&
        <ComboBoxTrayInput
          {...props}
          layout={layout}
          popoverRef={unwrapDOMRef(popoverRef)}
          inputRef={trayInputRef}
          isMobile={isMobile}
          state={state}
          autoFocus />
      }
      <ListBoxBase
        ref={listboxRef}
        domProps={listBoxProps}
        disallowEmptySelection
        autoFocus={comboBoxAutoFocus}
        shouldSelectOnPressUp
        focusOnPointerEnter
        layout={layout}
        state={state}
        width={isMobile ? '100%' : undefined}
        // Set max height: inherit so Tray scrolling works
        UNSAFE_style={{maxHeight: 'inherit'}}
        shouldUseVirtualFocus
        isMobile={isMobile} />
      <DismissButton onDismiss={() => state.close()} />
    </FocusScope>
  );

  // Measure the width of the inputfield and the button to inform the width of the menu (below).
  let [menuWidth, setMenuWidth] = useState(null);
  let {scale} = useProvider();

  useLayoutEffect(() => {
    if (!isMobile) {
      let buttonWidth = triggerRef.current.UNSAFE_getDOMNode().offsetWidth;
      let inputWidth = inputRef.current.offsetWidth;
      setMenuWidth(buttonWidth + inputWidth);
    }
  }, [scale, isMobile, triggerRef, inputRef, state.selectedKey]);

  let overlay;
  if (isMobile) {
    overlay = (
      <Tray isOpen={state.isOpen} onClose={state.close} shouldCloseOnBlur lockHeightToMax ref={popoverRef}>
        {listbox}
      </Tray>
    );
  } else {
    let style = {
      ...overlayProps.style,
      width: menuWidth
    };

    overlay = (
      <Popover
        isOpen={state.isOpen}
        UNSAFE_style={style}
        UNSAFE_className={classNames(styles, 'spectrum-Dropdown-popover', {'spectrum-Dropdown-popover--quiet': isQuiet})}
        ref={popoverRef}
        placement={placement}
        hideArrow
        shouldCloseOnBlur
        onClose={state.close}>
        {listbox}
      </Popover>
    );
  }

  // If there is a label defined, the textfield width should be determined by the label container
  // otherwise it should recieve the style props
  let textFieldStyles = props.label ? {style: {width: '100%'}} : styleProps;

  let textField = (
    <FocusRing
      within
      isTextInput
      focusClass={classNames(styles, 'is-focused')}
      focusRingClass={classNames(styles, 'focus-ring')}
      autoFocus={autoFocus}>
      <div
        {...textFieldStyles}
        {...hoverProps}
        className={
          classNames(
            styles,
            'spectrum-InputGroup',
            {
              'spectrum-InputGroup--quiet': isQuiet,
              'is-disabled': isDisabled,
              'is-invalid': validationState === 'invalid',
              'is-hovered': isHovered
            },
            !props.label && styleProps.className
          )
        }>
        <TextFieldBase
          labelProps={labelProps}
          inputProps={inputProps}
          inputRef={inputRef}
          ref={ref}
          inputClassName={
            classNames(
              styles,
              'spectrum-InputGroup-field',
              classNames(labelStyles, 'spectrum-Field-field')
            )
          }
          isDisabled={isDisabled}
          isReadOnly={isReadOnly}
          isQuiet={isQuiet}
          validationState={validationState}
          flex={1} />
        <FieldButton
          {...triggerProps}
          ref={triggerRef}
          UNSAFE_className={
            classNames(
              styles,
              'spectrum-FieldButton'
            )
          }
          isDisabled={isDisabled || isReadOnly}
          isQuiet={isQuiet}
          validationState={validationState}>
          <ChevronDownMedium UNSAFE_className={classNames(styles, 'spectrum-Dropdown-chevron')} />
        </FieldButton>
        {overlay}
      </div>
    </FocusRing>
  );

  if (props.label) {
    let labelWrapperClass = classNames(
      labelStyles,
      'spectrum-Field',
      {
        'spectrum-Field--positionTop': labelPosition === 'top',
        'spectrum-Field--positionSide': labelPosition === 'side'
      },
      styleProps.className
    );

    return (
      <div
        {...styleProps}
        className={labelWrapperClass}>
        <Label
          {...labelProps}
          labelPosition={labelPosition}
          labelAlign={labelAlign}
          isRequired={isRequired}
          necessityIndicator={necessityIndicator}>
          {label}
        </Label>
        {textField}
      </div>
    );
  }

  return textField;
}

// TODO: type this, it is a combo of SpectrumComboBoxProps and the AriaProps
function ComboBoxTrayInput(props) {
  let {
    validationState,
    isDisabled,
    isReadOnly,
    isRequired,
    necessityIndicator,
    state,
    inputRef,
    label
  } = props;

  let {labelProps, inputProps} = useComboBox({
    ...props,
    // generate a new id so we don't accidentially reuse a user generated id twice
    id: useId(),
    // TODO: get rid of user defined onBlur and onFocus so that they don't fire for the tray input?
    onBlur: undefined,
    onFocus: undefined
  }, state);

  return (
    <TextFieldBase
      label={label}
      labelProps={labelProps}
      inputProps={inputProps}
      inputRef={inputRef}
      marginTop={5}
      marginX={15}
      width={'initial'}
      validationState={validationState}
      isDisabled={isDisabled}
      isReadOnly={isReadOnly}
      isRequired={isRequired}
      necessityIndicator={necessityIndicator} />
  );
}

const _ComboBox = React.forwardRef(ComboBox) as <T>(props: SpectrumComboBoxProps<T> & {ref?: RefObject<TextFieldRef>}) => ReactElement;
export {_ComboBox as ComboBox};<|MERGE_RESOLUTION|>--- conflicted
+++ resolved
@@ -30,10 +30,7 @@
 import {useComboBox} from '@react-aria/combobox';
 import {useComboBoxState} from '@react-stately/combobox';
 import {useHover} from '@react-aria/interactions';
-<<<<<<< HEAD
 import {useId} from '@react-aria/utils';
-=======
->>>>>>> a2149020
 import {useLayoutEffect} from '@react-aria/utils';
 import {useProvider, useProviderProps} from '@react-spectrum/provider';
 
@@ -57,10 +54,7 @@
     direction = 'bottom'
   } = props;
 
-<<<<<<< HEAD
   let isMobile = useMediaQuery('(max-width: 700px)');
-=======
->>>>>>> a2149020
   let {hoverProps, isHovered} = useHover(props);
   let {styleProps} = useStyleProps(props);
   let popoverRef = useRef<DOMRefValue<HTMLDivElement>>();
