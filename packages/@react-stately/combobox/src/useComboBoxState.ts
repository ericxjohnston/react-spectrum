/*
 * Copyright 2020 Adobe. All rights reserved.
 * This file is licensed to you under the Apache License, Version 2.0 (the "License");
 * you may not use this file except in compliance with the License. You may obtain a copy
 * of the License at http://www.apache.org/licenses/LICENSE-2.0
 *
 * Unless required by applicable law or agreed to in writing, software distributed under
 * the License is distributed on an "AS IS" BASIS, WITHOUT WARRANTIES OR REPRESENTATIONS
 * OF ANY KIND, either express or implied. See the License for the specific language
 * governing permissions and limitations under the License.
 */

import {Collection, Node, TreeCollection} from '@react-stately/collections';
import {CollectionBase, SingleSelection} from '@react-types/shared';
import {Key, useEffect, useMemo} from 'react';
import {SelectState} from '@react-stately/select';
import {useControlledState} from '@react-stately/utils';
import {useSelectState} from '@react-stately/select';

export interface ComboBoxState<T> extends SelectState<T> {
  value: string,
  setValue: (value: string) => void
}

interface ComboBoxProps<T> extends CollectionBase<T>, SingleSelection {
  isOpen?: boolean,
  defaultOpen?: boolean,
  onOpenChange?: (isOpen: boolean) => void,
  inputValue?: string,
  defaultInputValue?: string,
  onInputChange?: (value: string) => void,
  onFilter?: (value: string) => void,
  isFocused: boolean,
  collator: Intl.Collator
}

function filter<T>(nodes: Iterable<Node<T>>, filterFn: (node: Node<T>) => boolean) {
  let filteredNode = [];
  for (let node of nodes) {
    if (node.type === 'section' && node.hasChildNodes) {
      let copyOfNode = {...node};
      let copyOfChildNodes = copyOfNode.childNodes;
      let filtered = filter(copyOfChildNodes, filterFn);
      if ([...filtered].length > 0) {
        copyOfNode.childNodes = filtered;
        filteredNode.push(copyOfNode);
      }
    } else if (node.type !== 'section' && filterFn(node)) {
      filteredNode.push(node);
    }
  }
  return filteredNode;
}

<<<<<<< HEAD
class FilteredCollection<T> implements Collection<Node<T>> {
  private keyMap: Map<Key, Node<T>> = new Map();
  private iterable: Iterable<Node<T>>;
  private firstKey: Key;
  private lastKey: Key;
  private filterFn: (node: Node<T>) => boolean;

  constructor(nodes: Iterable<Node<T>>, filterFn: (node: Node<T>) => boolean) {
    this.filterFn = filterFn;
    this.iterable = nodes;

    let visit = (node: Node<T>) => {
      this.keyMap.set(node.key, node);

      if (node.childNodes && (node.type === 'section')) {
        for (let child of node.childNodes) {
          visit(child);
        }
      }
    };

    for (let node of this) {
      visit(node);
    }

    let last: Node<T>;
    let index = 0;
    for (let [key, node] of this.keyMap) {
      if (last) {
        last.nextKey = key;
        node.prevKey = last.key;
      } else {
        this.firstKey = key;
      }

      if (node.type === 'item') {
        node.index = index++;
      }

      last = node;
      // Set nextKey as undefined since this might be the last node
      // If it isn't the last node, last.nextKey will properly set at start of new loop 
      last.nextKey = undefined;
    }

    this.lastKey = last ? last.key : null;
  }

  *[Symbol.iterator]() {
    yield* filter(this.iterable, this.filterFn);
  }

  get size() {
    return this.keyMap.size;
  }

  getKeys() {
    return this.keyMap.keys();
  }

  getKeyBefore(key: Key) {
    let node = this.keyMap.get(key);
    return node ? node.prevKey : null;
  }

  getKeyAfter(key: Key) {
    let node = this.keyMap.get(key);
    return node ? node.nextKey : null;
  }

  getFirstKey() {
    return this.firstKey;
  }

  getLastKey() {
    return this.lastKey;
  }

  getItem(key: Key) {
    return this.keyMap.get(key);
  }
}

=======
>>>>>>> 22ad117d
export function useComboBoxState<T extends object>(props: ComboBoxProps<T>): ComboBoxState<T> {
  let {
    onFilter,
    selectedKey,
    defaultSelectedKey,
    inputValue,
    defaultInputValue,
    onInputChange,
    isFocused,
    isOpen,
    defaultOpen,
    collator
  } = props;

  let itemsControlled = !!onFilter;

  // Create a separate menu open state tracker so onOpenChange doesn't fire with open and close in quick succession
  // in cases where there aren't items to show
  // Note that this means onOpenChange won't fire for controlled open states
  let [menuIsOpen, setMenuIsOpen] = useControlledState(isOpen, defaultOpen || false, () => {});
  let selectState = useSelectState(props);

  let selectedKeyItem = selectedKey ? selectState.collection.getItem(selectedKey) : undefined;
  let selectedKeyText = selectedKeyItem ? selectedKeyItem.textValue : undefined;
  let defaultSelectedKeyItem = defaultSelectedKey ? selectState.collection.getItem(defaultSelectedKey) : undefined;
<<<<<<< HEAD
  let defaultSelectedKeyText = defaultSelectedKeyItem ? defaultSelectedKeyItem.textValue : undefined;
 
=======
  let defaultSelectedKeyText = defaultSelectedKeyItem ? defaultSelectedKeyItem.textValue || defaultSelectedKeyItem.rendered as string : undefined;

>>>>>>> 22ad117d
  let [value, setValue] = useControlledState(toString(inputValue) || selectedKeyText, toString(defaultInputValue) || defaultSelectedKeyText || '', onInputChange);
  let lowercaseValue = value.toLowerCase().replace(' ', '');

  let defaultFilterFn = useMemo(() => (node: Node<T>) => {
    let scan = 0;
    let lowercaseNode = node.textValue.toLowerCase().replace(' ', '');
    let sliceLen = lowercaseValue.length;
    let match = false;

    for (; scan + sliceLen <= lowercaseNode.length && !match; scan++) {
      let nodeSlice = lowercaseNode.slice(scan, scan + sliceLen);
      let compareVal = collator.compare(lowercaseValue, nodeSlice);
      if (compareVal === 0) {
        match = true;
      }
    }

    return match;
  }, [collator, lowercaseValue]);

  useEffect(() => {
    if (onFilter) {
      onFilter(value);
    }
  // Having onFilter in the dep array seems to break it
  // eslint-disable-next-line react-hooks/exhaustive-deps
  }, [value]);

  selectState.collection = useMemo(() => {
    if (itemsControlled || value === '') {
      return selectState.collection;
    }
    return new TreeCollection(filter(selectState.collection, defaultFilterFn), new Set());
  }, [selectState.collection, value, itemsControlled, defaultFilterFn]);

  useEffect(() => {
    // Close the menu if it was open but there aren't any items to display
    if (menuIsOpen && selectState.collection.size === 0) {
      selectState.close();
    }

    // Only open the menu if there are items to display and the combobox is focused
    // Note: doesn't affect controlled isOpen or defaultOpen
    if (isFocused && menuIsOpen && selectState.collection.size > 0) {
      selectState.open();
    }

    // Close the menu if it is supposed to be closed
    if (!menuIsOpen) {
      selectState.close();
    }

    // Maybe change dep array back to selectState? or make it selectState.close?
  }, [menuIsOpen, selectState.collection, selectState, isFocused]);

  let open = () => {
    setMenuIsOpen(true);
  };

  let close = () => {
    setMenuIsOpen(false);
  };

  let toggle = (focusStrategy = null) => {
    setMenuIsOpen(state => !state);
    selectState.setFocusStrategy(focusStrategy);
  };

  // Moved from aria to stately cuz it feels more like stately
  useEffect(() => {
    // Perhaps replace the below with state.selectedItem?
    let selectedItem = selectState.selectedKey ? selectState.collection.getItem(selectState.selectedKey) : null;
    if (selectedItem) {
      let itemText = selectedItem.textValue;

      // Throw error if controlled inputValue and controlled selectedKey don't match
      if (inputValue && selectedKey && (inputValue !== itemText)) {
        throw new Error('Mismatch between selected item and inputValue!');
      }

      // Update textfield value if new item is selected
      // Only do this if not controlled?
      if (itemText !== value && !(inputValue)) {
        setValue(itemText);
      }
    } else {
      if (inputValue) {
        // TODO find item that has matching text and set as selectedKey
        // If none found, make invalid?
        // Confirmed dig through all nodes and find the one with matching text
      }
    }
  // Double check this dependency array (does it need value,setValue, selectState.collection)
  // eslint-disable-next-line react-hooks/exhaustive-deps
  }, [selectState.selectedKey, inputValue, selectedKey]);

  return {
    ...selectState,
    open,
    close,
    toggle,
    value,
    setValue
  };
}

function toString(val) {
  if (val == null) {
    return;
  }

  return val.toString();
}<|MERGE_RESOLUTION|>--- conflicted
+++ resolved
@@ -52,92 +52,6 @@
   return filteredNode;
 }
 
-<<<<<<< HEAD
-class FilteredCollection<T> implements Collection<Node<T>> {
-  private keyMap: Map<Key, Node<T>> = new Map();
-  private iterable: Iterable<Node<T>>;
-  private firstKey: Key;
-  private lastKey: Key;
-  private filterFn: (node: Node<T>) => boolean;
-
-  constructor(nodes: Iterable<Node<T>>, filterFn: (node: Node<T>) => boolean) {
-    this.filterFn = filterFn;
-    this.iterable = nodes;
-
-    let visit = (node: Node<T>) => {
-      this.keyMap.set(node.key, node);
-
-      if (node.childNodes && (node.type === 'section')) {
-        for (let child of node.childNodes) {
-          visit(child);
-        }
-      }
-    };
-
-    for (let node of this) {
-      visit(node);
-    }
-
-    let last: Node<T>;
-    let index = 0;
-    for (let [key, node] of this.keyMap) {
-      if (last) {
-        last.nextKey = key;
-        node.prevKey = last.key;
-      } else {
-        this.firstKey = key;
-      }
-
-      if (node.type === 'item') {
-        node.index = index++;
-      }
-
-      last = node;
-      // Set nextKey as undefined since this might be the last node
-      // If it isn't the last node, last.nextKey will properly set at start of new loop 
-      last.nextKey = undefined;
-    }
-
-    this.lastKey = last ? last.key : null;
-  }
-
-  *[Symbol.iterator]() {
-    yield* filter(this.iterable, this.filterFn);
-  }
-
-  get size() {
-    return this.keyMap.size;
-  }
-
-  getKeys() {
-    return this.keyMap.keys();
-  }
-
-  getKeyBefore(key: Key) {
-    let node = this.keyMap.get(key);
-    return node ? node.prevKey : null;
-  }
-
-  getKeyAfter(key: Key) {
-    let node = this.keyMap.get(key);
-    return node ? node.nextKey : null;
-  }
-
-  getFirstKey() {
-    return this.firstKey;
-  }
-
-  getLastKey() {
-    return this.lastKey;
-  }
-
-  getItem(key: Key) {
-    return this.keyMap.get(key);
-  }
-}
-
-=======
->>>>>>> 22ad117d
 export function useComboBoxState<T extends object>(props: ComboBoxProps<T>): ComboBoxState<T> {
   let {
     onFilter,
@@ -163,13 +77,8 @@
   let selectedKeyItem = selectedKey ? selectState.collection.getItem(selectedKey) : undefined;
   let selectedKeyText = selectedKeyItem ? selectedKeyItem.textValue : undefined;
   let defaultSelectedKeyItem = defaultSelectedKey ? selectState.collection.getItem(defaultSelectedKey) : undefined;
-<<<<<<< HEAD
-  let defaultSelectedKeyText = defaultSelectedKeyItem ? defaultSelectedKeyItem.textValue : undefined;
- 
-=======
   let defaultSelectedKeyText = defaultSelectedKeyItem ? defaultSelectedKeyItem.textValue || defaultSelectedKeyItem.rendered as string : undefined;
 
->>>>>>> 22ad117d
   let [value, setValue] = useControlledState(toString(inputValue) || selectedKeyText, toString(defaultInputValue) || defaultSelectedKeyText || '', onInputChange);
   let lowercaseValue = value.toLowerCase().replace(' ', '');
 
