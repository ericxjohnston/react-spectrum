--- conflicted
+++ resolved
@@ -127,41 +127,7 @@
         {scripts.map(s => <script type={s.type} src={s.url} defer />)}
       </head>
       <body>
-<<<<<<< HEAD
         {children}
-        {scripts.map(s => <script type={s.type} src={s.url} />)}
-=======
-        <div className={docStyles.pageHeader} id="header" />
-        <nav className={docStyles.nav}>
-          <header>
-            <a href={publicUrl}>
-              <svg viewBox="0 0 30 26" fill="#E1251B">
-                <polygon points="19,0 30,0 30,26" />
-                <polygon points="11.1,0 0,0 0,26" />
-                <polygon points="15,9.6 22.1,26 17.5,26 15.4,20.8 10.2,20.8" />
-              </svg>
-              <h2 className={typographyStyles['spectrum-Heading4']}>React Spectrum</h2>
-            </a>
-          </header>
-          <ul className={sideNavStyles['spectrum-SideNav']}>
-            {pages.filter(p => p.name !== 'index.html' && (currentPage === 'index.html' || p.name.split('/')[0] === currentPage.split('/')[0])).map(p => (
-              <li className={classNames(sideNavStyles['spectrum-SideNav-item'], {[sideNavStyles['is-selected']]: p.name === currentPage})}>
-                <a className={sideNavStyles['spectrum-SideNav-itemLink']} href={p.url}>{path.basename(p.name, path.extname(p.name))}</a>
-              </li>
-            ))}
-          </ul>
-        </nav>
-        <main>
-          <article className={typographyStyles['spectrum-Typography']}>
-            <MDXProvider components={mdxComponents}>
-              <LinkProvider>
-                {children}
-              </LinkProvider>
-            </MDXProvider>
-          </article>
-          <ToC toc={toc} />
-        </main>
->>>>>>> d370de4e
       </body>
     </html>
   );
