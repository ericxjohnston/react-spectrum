--- conflicted
+++ resolved
@@ -31,12 +31,9 @@
   focusedKey?: Key,
   sizeToFit?: 'width' | 'height',
   scrollDirection?: 'horizontal' | 'vertical' | 'both',
-<<<<<<< HEAD
-  transitionDuration?: number
-=======
+  transitionDuration?: number,
   isLoading?: boolean,
   onLoadMore?: () => void
->>>>>>> e1ec126c
 }
 
 function CollectionView<T extends object, V>(props: CollectionViewProps<T, V>, ref: RefObject<HTMLDivElement>) {
@@ -59,8 +56,6 @@
 
   let {collectionViewProps} = useCollectionView(props, state, ref);
 
-<<<<<<< HEAD
-=======
   // Handle scrolling, and call onLoadMore when nearing the bottom.
   let onVisibleRectChange = useCallback((rect: Rect) => {
     state.setVisibleRect(rect);
@@ -73,7 +68,6 @@
     }
   }, [props.isLoading, props.onLoadMore, state]);
   
->>>>>>> e1ec126c
   return (
     <ScrollView
       {...mergeProps(otherProps, collectionViewProps)}
